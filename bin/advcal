#!/usr/bin/env perl
use strict;
use warnings;
# ABSTRACT: build an advent calendar
# PODNAME:  advcal

use lib 'lib';

use Getopt::Long::Descriptive 0.083;

=head1 USAGE

  advcal [-aot] [long options...]
    -c --config       the ini file to read for configuration
    -a --article-dir  the root of articles
    --share-dir       the root of shared files
    -o --output-dir   output directory
    --today           the day we treat as "today"; default to today

    -t --tracker      include Google Analytics; -t TRACKER-ID

For more detailed information, see L<WWW::AdventCalendar>.

=cut

my ($opt, $usage) = describe_options(
  '%c %o',
  [ 'config|c=s',      'the ini file to read for configuration'            ],
  [ 'article-dir|a=s', 'root of articles',     { default => './articles' } ],
  [ 'share-dir=s',     'root of shared files', { default => './share'    } ],
  [ 'output-dir|o=s',  'output directory',     { default => './out'      } ],
  [ 'today=s',         'the day we treat as "today"; default to today'     ],
  [],
  [ 'tracker-id|t=s',  'include Google Analytics; -t TRACKER-ID'           ],
<<<<<<< HEAD
  [ 'uri=s',           'The base URI of the calendar, including trailing slash'     ],  
=======
  [ 'uri=s',           'The base URI of the calendar, including trailing slash'     ],
>>>>>>> ce2752c8
  [ 'year-links',      'add year links to bottom of index.html'            ],
);

my $arg = {};
my $colors = {
  genericBlack   => '#000',
  genericWhite   => '#fff',
  generic00      => '#977',
  generic01      => '#d9d9d9',
  generic02      => '#b00',
  generic03      => '#c0c0c0',
  generic04      => '#797',

  bodyBG         => 'generic00',
  bodyFG         => 'genericBlack',

  blotterBG      => 'generic01',
  blotterBorder  => '#aaa',

  contentBG      => 'genericWhite',
  contentBorder  => '#aaa',

  feedLinkFG     => '#ff0',

  headerFG       => 'generic02',

  linkFG         => 'generic02',

  linkDisabledFG => 'generic03',

  linkHoverFG    => '#d00',
  linkHoverBG    => '#ffc',

  quoteBorder    => 'generic04',

  sectionBorder  => 'generic03',

  taglineBG      => 'generic04',
  taglineFG      => 'genericWhite',
  taglineBorder  => '#575',

  titleFG        => 'headerFG',

  calendarHeaderCellBorder => '#ddd',
  calendarHeaderCellBG     => '#f0f0f0',

  calendarIgnoredDayBG  => '#ccc',

  calendarPastDayBG    => '#aea',
  calendarPastDayFG    => 'genericBlack',

  calendarPastDayHoverBG    => '#f0f0f0',
  calendarPastDayHoverFG    => 'genericBlack',

  calendarTodayBG => 'generic04',
  calendarTodayFG => 'genericWhite',

  calendarTodayHoverBG => '#bdb',
  calendarTodayHoverFG => 'genericBlack',

  calendarFutureDayBG => '#eaa',
  calendarFutureDayFG => 'genericBlack',

  calendarMissingDayFG => '#f00',
  calendarMissingDayBG => 'genericBlack',

  codeBG => '#222',
  codeFG => '#ddd',

  codeNumbersBG => 'generic04',
  codeNumbersFG => 'genericWhite',
  codeNumbersBorder => 'generic02',
};

if (my $file = $opt->config) {
  die "configuration file '$file' does not exist\n" unless -f $file;
  require WWW::AdventCalendar::Config;

  my $config = WWW::AdventCalendar::Config->new->read_config($file);

  my $root = $config->section_named('_');
  $arg = $root->payload;

  my $palette_section = $config->section_named('Palette');
  %$colors = (%$colors, %{ $palette_section->payload }) if $palette_section;
}

require Color::Palette;
require WWW::AdventCalendar;
require WWW::AdventCalendar::Article;

my %default_opt = %$opt;
my %specified_opt;

delete $_->{config} for \(%default_opt, %specified_opt);

my $cal = WWW::AdventCalendar->new({
  %default_opt,   # even command line defaults
  %$arg,          # but those are overridden by configuration
  %specified_opt, # which is overridden by *explicit* switches
  color_palette => Color::Palette->new({ colors => $colors }),
});

$cal->build;
<|MERGE_RESOLUTION|>--- conflicted
+++ resolved
@@ -31,12 +31,7 @@
   [ 'output-dir|o=s',  'output directory',     { default => './out'      } ],
   [ 'today=s',         'the day we treat as "today"; default to today'     ],
   [],
-  [ 'tracker-id|t=s',  'include Google Analytics; -t TRACKER-ID'           ],
-<<<<<<< HEAD
-  [ 'uri=s',           'The base URI of the calendar, including trailing slash'     ],  
-=======
   [ 'uri=s',           'The base URI of the calendar, including trailing slash'     ],
->>>>>>> ce2752c8
   [ 'year-links',      'add year links to bottom of index.html'            ],
 );
 
